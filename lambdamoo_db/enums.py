--- conflicted
+++ resolved
@@ -1,4 +1,5 @@
 import enum
+
 
 class MooTypes(enum.IntEnum):
     INT = 0
@@ -19,9 +20,7 @@
 
 class DBVersions(enum.IntEnum):
     DBV_Prehistory = 0  # Before format versions
-    DBV_Exceptions = (
-        1  # Addition of the `try', `except', `finally', and `endtry' keywords.
-    )
+    DBV_Exceptions = 1  # Addition of the `try', `except', `finally', and `endtry' keywords.
     DBV_BreakCont = 2  # Addition of the `break' and `continue' keywords.
     DBV_Float = 3  # Addition of `FLOAT' and `INT' variables and the `E_FLOAT' keyword, along with version numbers on each frame of a suspended task.
     DBV_BFBugFixed = 4  # Bug in built-in function overrides fixed by making it use tail-calling.  This DB_Version change exists solely to turn off special bug handling in read_bi_func_data().
@@ -38,15 +37,14 @@
     DBV_Last_Move = 15  # Addition of the 'last_move' built-in property
     DBV_Threaded = 16  # Store threading information
     DBV_Bool = 17  # Boolean type
-<<<<<<< HEAD
     Num_DB_Versions = 18  # Special: the current version is this - 1.
-=======
-    Num_DB_Versions = 18  # Special: the current version is this - 1.
+
 
 class PropertyFlags(enum.Flag):
     R = 1
     W = 2
     C = 4
+
 
 class ObjectFlags(enum.Flag):
     FLAG_USER = 1
@@ -59,5 +57,4 @@
     FLAG_FERTILE = 128
     FLAG_ANONYMOUS = 256
     FLAG_INVALID = 512
-    FLAG_RECYCLED = 1024
->>>>>>> 86e5b5af
+    FLAG_RECYCLED = 1024